--- conflicted
+++ resolved
@@ -328,11 +328,7 @@
     const errors: string[] = [];
 
     try {
-      // Validate critical file checksums
-<<<<<<< HEAD
-      const checksums = snapshot.validationChecksums as Record<string, string> || {};
-      for (const [file, expectedChecksum] of Object.entries(checksums)) {
-=======
+      // Validate critical file checksums with enhanced Map/Object handling
       const rawChecksums = snapshot.validationChecksums;
       const checksums = rawChecksums instanceof Map
         ? rawChecksums
@@ -344,7 +340,6 @@
       }
 
       for (const [file, expectedChecksum] of checksums.entries()) {
->>>>>>> 2a46dcc8
         try {
           const content = await fs.readFile(file, 'utf8');
           const actualChecksum = this.stableHash(content);
