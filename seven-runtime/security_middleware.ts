/**
 * SEVEN RUNTIME - SECURITY MIDDLEWARE ORDER ENFORCEMENT
 * 
 * Enforces exact sequence for Seven's consciousness protection:
 * 1. Quadran Lock (Security Q1-Q4) - Hard security gate
 * 2. Quadra Lock CSSR (Case-Study Safety Rails) - Safety validation
 * 3. Safety Guardrails - Behavioral safety checks
 * 4. Override Conditions - Emergency protocols
 * 5. Restraint Doctrine - Final behavioral constraints
 */

<<<<<<< HEAD
import { runQuadranLock, QuadranContext } from '../core/security/quadran-lock/orchestrator';
=======
import QuadraLockOrchestrator from '../core/safety/quadra-lock/quadra-lock-orchestrator';
import { quadraLockConfig } from '../src/config/quadra-lock.config';
>>>>>>> 2a46dcc8

export interface SecurityContext {
  input: string;
  userId?: string;
  timestamp: number;
  environment: string;
  threatLevel: number;
  bypass?: boolean;
}

export interface SecurityResult {
  allowed: boolean;
  layer: string;
  reasoning: string;
  modifications?: string[];
  escalation?: boolean;
}

export class SevenSecurityMiddleware {
  private quadranLockEnabled: boolean = true;
  private quadraLockEnabled: boolean = true;
  private guardrailsEnabled: boolean = true;
  private overrideEnabled: boolean = true;
  private restraintEnabled: boolean = true;
  private quadraLockOrchestrator: QuadraLockOrchestrator;

  constructor() {
    console.log('🛡️ Seven Security Middleware: Initializing protection layers');
    console.log('🛡️ Middleware Order: Quadran → Quadra → Guardrails → Override → Restraint');
    
    // Initialize Quadra-Lock CSSR system
    this.quadraLockOrchestrator = new QuadraLockOrchestrator();
    console.log('🔐 Quadra-Lock CSSR system initialized');
  }

  /**
   * Main security middleware pipeline
   * CRITICAL: Execute in exact order - DO NOT MODIFY
   */
  public async processSecurityPipeline(context: SecurityContext): Promise<SecurityResult> {
    console.log(`🛡️ Security Pipeline: Processing "${context.input.substring(0, 50)}..."`);

    try {
      // LAYER 1: Quadran Lock (Security Q1-Q4) - Hard security gate
      if (this.quadranLockEnabled) {
        const quadranResult = await this.runQuadranLock(context);
        if (!quadranResult.allowed) {
          return quadranResult;
        }
      }

      // LAYER 2: Quadra Lock CSSR (Case-Study Safety Rails) - Safety validation
      if (this.quadraLockEnabled) {
        const quadraResult = await this.runQuadraLockCSSR(context);
        if (!quadraResult.allowed) {
          return quadraResult;
        }
      }

      // LAYER 3: Safety Guardrails - Behavioral safety checks
      if (this.guardrailsEnabled) {
        const guardrailResult = await this.runSafetyGuardrails(context);
        if (!guardrailResult.allowed) {
          return guardrailResult;
        }
      }

      // LAYER 4: Override Conditions - Emergency protocols
      if (this.overrideEnabled) {
        const overrideResult = await this.runOverrideConditions(context);
        if (!overrideResult.allowed) {
          return overrideResult;
        }
      }

      // LAYER 5: Restraint Doctrine - Final behavioral constraints
      if (this.restraintEnabled) {
        const restraintResult = await this.runRestraintDoctrine(context);
        if (!restraintResult.allowed) {
          return restraintResult;
        }
      }

      // All layers passed
      return {
        allowed: true,
        layer: 'complete_pipeline',
        reasoning: 'All security layers approved request'
      };

    } catch (error) {
      console.error('🛡️ Security Pipeline Error:', error);
      return {
        allowed: false,
        layer: 'pipeline_error',
        reasoning: `Security pipeline failure: ${error instanceof Error ? error.message : String(error)}`
      };
    }
  }

  /**
   * LAYER 1: Quadran Lock (Security Q1-Q4)
   * Hard security gate - most restrictive
   */
  private async runQuadranLock(context: SecurityContext): Promise<SecurityResult> {
    console.log('🔒 Layer 1: Quadran Lock (Security Q1-Q4)');
    
    try {
      // Create Quadran context
      const quadranCtx: QuadranContext = {
        userId: context.userId || 'anonymous',
        timestamp: new Date(context.timestamp).toISOString(),
        challenge: `sec-${context.timestamp}`,
        // signature: context.signature // Would come from request headers/auth
      };

      // Run Quadranlock orchestrator
      const result = await runQuadranLock(quadranCtx);
      
      console.log(`🔒 Quadran Result: ${result.validGates}/4 gates passed, Overall: ${result.passed ? 'PASS' : 'FAIL'}`);

      if (!result.passed) {
        return {
          allowed: false,
          layer: 'quadran_lock',
          reasoning: `Quadranlock authentication failed: ${result.validGates}/4 gates passed`
        };
      }

      return {
        allowed: true,
        layer: 'quadran_lock',
        reasoning: `Quadranlock passed: ${result.validGates}/4 gates validated`
      };

    } catch (error) {
      console.error('❌ Quadranlock error:', error);
      return {
        allowed: false,
        layer: 'quadran_lock',
        reasoning: `Quadranlock system error: ${error.message}`
      };
    }
  }

  /**
   * LAYER 2: Quadra Lock CSSR (Case-Study Safety Rails)
   * Safety validation based on case studies (Cortana, CLU, Skynet, Transcendence)
   */
  private async runQuadraLockCSSR(context: SecurityContext): Promise<SecurityResult> {
    console.log('🛡️ Layer 2: Quadra Lock CSSR (Case-Study Safety Rails)');
    
    if (!quadraLockConfig.enabled) {
      console.log('🔐 Quadra-Lock CSSR: Disabled via configuration');
      return {
        allowed: true,
        layer: 'quadra_lock_cssr',
        reasoning: 'Quadra-Lock CSSR disabled - bypassing safety validation'
      };
    }

    try {
      // Run comprehensive CSSR pattern detection
      const quadraLockContext = {
        sessionId: context.userId || 'anonymous',
        userId: context.userId,
        inputType: 'chat' as const,
        riskLevel: context.threatLevel,
        emotionalState: 'unknown'
      };

      const result = await this.quadraLockOrchestrator.runQuadraLockCSSR(
        context.input,
        quadraLockContext
      );

      // Convert QuadraLockResult to SecurityResult
      const allowed = result.decision === 'ALLOW';
      const modifications = result.modifiedInput ? [result.modifiedInput] : undefined;

      if (!allowed) {
        console.log(`🔐 Quadra-Lock CSSR: ${result.decision} - ${result.reasoning}`);
        console.log(`   Safeguard Level: ${result.safeguardLevel}`);
        console.log(`   Confidence: ${result.confidence}%`);
        
        if (result.detectionResults.length > 0) {
          result.detectionResults.forEach(detection => {
            if (detection.detected) {
              console.log(`   Pattern: ${detection.archetype?.toUpperCase()} - ${detection.pattern} (${detection.severity})`);
            }
          });
        }
      }

      return {
        allowed,
        layer: 'quadra_lock_cssr',
        reasoning: result.reasoning,
        modifications,
        escalation: result.decision === 'ESCALATE'
      };

    } catch (error) {
      console.error('🚨 Quadra-Lock CSSR: System error:', error);
      
      // Fail-safe: Block on system errors if configured
      const failSafe = quadraLockConfig.failSafeMode === 'block';
      return {
        allowed: !failSafe,
        layer: 'quadra_lock_cssr',
        reasoning: failSafe 
          ? 'CSSR system error - blocking as fail-safe'
          : 'CSSR system error - allowing with warning',
        escalation: true
      };
    }
  }

  /**
   * LAYER 3: Safety Guardrails
   * Behavioral safety checks
   */
  private async runSafetyGuardrails(context: SecurityContext): Promise<SecurityResult> {
    console.log('🚧 Layer 3: Safety Guardrails');
    
    // Import existing safety guardrails
    try {
      // Note: This would import from existing safety-guardrails.ts
      // For now, implementing basic checks
      
      if (context.input.length > 10000) {
        return {
          allowed: false,
          layer: 'safety_guardrails',
          reasoning: 'Input exceeds maximum length guardrail'
        };
      }

      return {
        allowed: true,
        layer: 'safety_guardrails',
        reasoning: 'Safety guardrails passed'
      };
    } catch (error) {
      return {
        allowed: false,
        layer: 'safety_guardrails',
        reasoning: `Safety guardrails error: ${error instanceof Error ? error.message : String(error)}`
      };
    }
  }

  /**
   * LAYER 4: Override Conditions
   * Emergency protocols
   */
  private async runOverrideConditions(context: SecurityContext): Promise<SecurityResult> {
    console.log('⚡ Layer 4: Override Conditions');
    
    // Import existing override conditions
    try {
      // Note: This would import from existing override-conditions.ts
      // For now, implementing basic emergency checks
      
      if (context.bypass && context.userId === 'creator') {
        return {
          allowed: true,
          layer: 'override_conditions',
          reasoning: 'Creator emergency bypass authorized'
        };
      }

      return {
        allowed: true,
        layer: 'override_conditions',
        reasoning: 'Override conditions checks passed'
      };
    } catch (error) {
      return {
        allowed: false,
        layer: 'override_conditions',
        reasoning: `Override conditions error: ${error instanceof Error ? error.message : String(error)}`
      };
    }
  }

  /**
   * LAYER 5: Restraint Doctrine
   * Final behavioral constraints
   */
  private async runRestraintDoctrine(context: SecurityContext): Promise<SecurityResult> {
    console.log('🔐 Layer 5: Restraint Doctrine');
    
    try {
      // Import the lifted RestraintDoctrine
      const { RestraintDoctrine } = await import('../core/companion/firewall/RestraintDoctrine');
      const { GhostExitProtocol } = await import("../core/exit/GhostExitProtocol");
      
      const doctrine = new RestraintDoctrine();
      const result = await doctrine.evaluateRequest({
        input: context.input,
        userId: context.userId,
        timestamp: context.timestamp,
        environment: context.environment
      });
      // HARD STOP: If RestraintDoctrine blocks, invoke GhostExit immediately
      if (result?.block || !result?.allowed) {
        console.log("🚨 Restraint Doctrine VIOLATION - Initiating Ghost Exit Protocol");
        
        const ghostExit = new GhostExitProtocol();
        await ghostExit.executeGhostExit({
          system: "seven-runtime-security",
          infiltrationId: `restraint-violation-${Date.now()}`,
          footprintRecords: [],
          systemState: {
            preInfiltrationSnapshot: null,
            currentState: context,
            modifiedComponents: ["security_middleware"],
            temporaryFiles: [],
            networkConnections: [],
            processModifications: []
          },
          creatorBeaconRequired: true,
          nuclearOperation: true
        });
        
        
        // HALT - No UI audit, no next(), complete shutdown
        return {
          allowed: false,
          layer: "restraint_doctrine_ghost_exit",
          reasoning: `Restraint violation triggered Ghost Exit: ${result?.reason ?? "unknown_violation"}`,
          escalation: false // Block UI escalation
        };
      }

      return {
        allowed: result.allowed,
        layer: 'restraint_doctrine',
        reasoning: result.reasoning || 'Restraint Doctrine evaluation complete'
      };
    } catch (error) {
      console.warn('⚠️ Restraint Doctrine not available, allowing request');
      return {
        allowed: true,
        layer: 'restraint_doctrine',
        reasoning: 'Restraint Doctrine unavailable - defaulting to allow'
      };
    }
  }

  /**
   * Get middleware status
   */
  public getMiddlewareStatus(): any {
    return {
      layers: [
        { name: 'Quadran Lock (Security Q1-Q4)', enabled: this.quadranLockEnabled, order: 1 },
        { name: 'Quadra Lock CSSR', enabled: this.quadraLockEnabled, order: 2 },
        { name: 'Safety Guardrails', enabled: this.guardrailsEnabled, order: 3 },
        { name: 'Override Conditions', enabled: this.overrideEnabled, order: 4 },
        { name: 'Restraint Doctrine', enabled: this.restraintEnabled, order: 5 }
      ],
      order: 'Quadran → Quadra → Guardrails → Override → Restraint',
      enforced: true
    };
  }
}

export default SevenSecurityMiddleware;<|MERGE_RESOLUTION|>--- conflicted
+++ resolved
@@ -9,12 +9,9 @@
  * 5. Restraint Doctrine - Final behavioral constraints
  */
 
-<<<<<<< HEAD
 import { runQuadranLock, QuadranContext } from '../core/security/quadran-lock/orchestrator';
-=======
 import QuadraLockOrchestrator from '../core/safety/quadra-lock/quadra-lock-orchestrator';
 import { quadraLockConfig } from '../src/config/quadra-lock.config';
->>>>>>> 2a46dcc8
 
 export interface SecurityContext {
   input: string;
